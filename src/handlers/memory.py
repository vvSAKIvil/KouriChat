--- conflicted
+++ resolved
@@ -8,26 +8,15 @@
 from src.memories.memory_saver import MySQLMemorySaver, SQLiteMemorySaver
 from src.memories.short_term_memory import ShortTermMemory
 from src.services.ai.llm_service import LLMService
-<<<<<<< HEAD
 from src.handlers.emotion import SentimentAnalyzer
 # 从config模块获取配置
 from src.config import config
 from src.services.ai.llms.openai_llm import OpenAILLM
-=======
-import jieba
-import re
-from src.handlers.emotion import SentimentResourceLoader, SentimentAnalyzer
-import json
-from src.memory import get_rag, setup_memory, setup_rag, start_memory, get_memory
-from src.memory.core.rag_memory import RAGMemory
-from src.memory.core.rag import OnlineEmbeddingModel, OnlineCrossEncoderReRanker
-import openai
 import time  # 添加time模块导入，用于超时控制
 
 # 定义嵌入模型
 EMBEDDING_MODEL = "text-embedding-3-large"  # 默认嵌入模型
 EMBEDDING_FALLBACK_MODEL = "text-embedding-ada-002"  # 备用嵌入模型
->>>>>>> f3268a55
 
 logger = logging.getLogger('main')
 
@@ -72,14 +61,11 @@
         self.temperature = temperature
         self.max_groups = max_groups
         self.model = model
-<<<<<<< HEAD
         self.llm = llm
-=======
 
         # 从config模块获取配置
         from src.config.rag_config import config
         self.config = config  # 保存config对象的引用
->>>>>>> f3268a55
         self.bot_name = bot_name or config.robot_wx_name
         self.listen_list = config.user.listen_list
 
@@ -228,248 +214,7 @@
             
         return time_memories
 
-<<<<<<< HEAD
     def add_long_term_memory_process_task(self, user_id: str):
-=======
-    def summarize_daily_memory(self, user_id: str, group_id: str = None, sender_name: str = None):
-        """将短期记忆总结为日记式的长期记忆"""
-        try:
-            short_memory_path, long_memory_buffer_path, _ = self._get_memory_paths(user_id, group_id, sender_name)
-
-            # 读取当天的短期记忆
-            today = datetime.now().strftime('%Y-%m-%d')
-            today_memories = []
-
-            with open(short_memory_path, "r", encoding="utf-8") as f:
-                for line in f:
-                    if today in line:
-                        today_memories.append(line.strip())
-
-            if not today_memories:
-                return
-
-            # 生成日记式总结
-            summary = f"\n[{today}] 今天的对话回顾：\n"
-            summary += "我们聊了很多话题。" if len(today_memories) > 10 else "我们简单交谈了几句。"
-
-            # 写入长期记忆
-            with open(long_memory_buffer_path, "a", encoding="utf-8") as f:
-                f.write(f"{summary}\n\n")
-
-            # 写入Rag记忆
-            memory_key = f"用户{user_id}"
-            if group_id and sender_name:
-                memory_key += f"({sender_name}@{group_id})"
-            memory_key += f"的{today} 日常总结"
-            
-            get_memory()[memory_key] = summary
-            get_memory().save_config()
-
-            logger.info(f"成功生成用户 {user_id}{' (群聊用户: '+sender_name+')' if group_id and sender_name else ''} 的每日记忆总结")
-
-        except Exception as e:
-            logger.error(f"生成记忆总结失败: {str(e)}")
-
-    def _get_user_memory_dir(self, user_id: str) -> str:
-        """获取特定用户的记忆目录路径"""
-        # 从avatar_dir中提取角色名
-        avatar_dir = self.config.behavior.context.avatar_dir
-        avatar_name = os.path.basename(avatar_dir)  # 获取路径的最后一部分作为角色名
-        
-        # 创建层级目录结构: data/memory/{avatar_name}/{user_id}/
-        bot_memory_dir = os.path.join(self.memory_base_dir, avatar_name)
-        user_memory_dir = os.path.join(bot_memory_dir, user_id)
-
-        # 确保目录存在
-        try:
-            os.makedirs(bot_memory_dir, exist_ok=True)
-            os.makedirs(user_memory_dir, exist_ok=True)
-            logger.debug(f"确保用户记忆目录存在: {user_memory_dir}")
-        except Exception as e:
-            logger.error(f"创建用户记忆目录失败 {user_memory_dir}: {str(e)}")
-
-        return user_memory_dir
-
-    def _init_user_files(self, user_id: str):
-        """初始化用户的记忆文件"""
-        try:
-            short_memory_path, long_memory_buffer_path, important_memory_path = self._get_memory_paths(user_id)
-
-            # 过滤掉 None 值
-            files_to_check = [f for f in [short_memory_path, long_memory_buffer_path, important_memory_path] if f is not None]
-            
-            for f in files_to_check:
-                if not os.path.exists(f):
-                    try:
-                        with open(f, "w", encoding="utf-8") as _:
-                            logger.info(f"为用户 {user_id} 创建文件: {os.path.basename(f)}")
-                    except Exception as file_e:
-                        logger.error(f"创建记忆文件失败 {f}: {str(file_e)}")
-        except Exception as e:
-            logger.error(f"初始化用户文件失败 {user_id}: {str(e)}")
-
-    def get_recent_memory(self, user_id: str, max_count: int = 5, group_id: str = None, sender_name: str = None) -> List[Dict[str, str]]:
-        """获取最近的对话记录"""
-        try:
-            # 使用正确的路径获取方法
-            short_memory_path, _, _ = self._get_memory_paths(user_id, group_id, sender_name)
-            if not os.path.exists(short_memory_path):
-                return []
-
-            with open(short_memory_path, "r", encoding="utf-8") as f:
-                lines = f.readlines()
-
-            history = []
-            current_pair = {}
-
-            # 从后往前读取，获取最近的对话
-            for line in reversed(lines):
-                line = line.strip()
-                if line.startswith("[") and "] 对方:" in line:
-                    current_pair["message"] = line.split("] 对方:", 1)[1].strip()
-                    if "reply" in current_pair:
-                        history.append(current_pair)
-                        current_pair = {}
-                        if len(history) >= max_count:
-                            break
-                elif line.startswith("[") and "] 你:" in line:
-                    current_pair["reply"] = line.split("] 你:", 1)[1].strip()
-                # 兼容旧格式
-                elif line.startswith("[") and "] 用户:" in line:
-                    current_pair["message"] = line.split("] 用户:", 1)[1].strip()
-                    if "reply" in current_pair:
-                        history.append(current_pair)
-                        current_pair = {}
-                        if len(history) >= max_count:
-                            break
-                elif line.startswith("[") and "] bot:" in line:
-                    current_pair["reply"] = line.split("] bot:", 1)[1].strip()
-
-            # 确保顺序是从早到晚
-            return list(reversed(history))
-
-        except Exception as e:
-            logger.error(f"获取记忆失败: {str(e)}")
-            return []
-
-    def get_rag_memories(self, content, user_id: str = None, group_id: str = None, sender_name: str = None):
-        """获取Rag记忆"""
-        try:
-            # 检查是否是时间相关查询
-            if self._is_time_related_query(content):
-                logger.info("检测到时间相关查询，RAG检索将特别关注时间信息")
-                # 对于时间相关查询，我们需要特别处理
-                # 1. 首先尝试从RAG中获取相关记忆
-                rag = get_rag()
-                logger.debug(f"rag文档总数：{len(rag.documents)}")
-                
-                # 增强查询，使其更关注时间信息
-                enhanced_query = content
-                if "几点" in content or "时间" in content:
-                    enhanced_query = f"{content} 时间 几点 当前时间"
-                elif "刚才" in content or "之前" in content or "记得" in content:
-                    enhanced_query = f"{content} 最近对话 记忆"
-                
-                # 如果是群聊中的特定用户，增强查询以包含用户信息
-                if group_id and sender_name:
-                    enhanced_query = f"{enhanced_query} {sender_name}@{group_id}"
-                
-                logger.info(f"执行增强查询: '{enhanced_query}'")
-                res = rag.query(enhanced_query, self.top_k, self.is_rerank)
-                
-                # 2. 过滤结果，优先保留包含时间信息的记忆
-                filtered_res = []
-                time_pattern = r'\[\d{4}-\d{2}-\d{2}\s\d{2}:\d{2}:\d{2}\]'
-                
-                for memory in res:
-                    # 如果记忆中包含时间戳，优先保留
-                    if re.search(time_pattern, memory):
-                        # 如果是群聊中的特定用户，只保留该用户的记忆
-                        if group_id and sender_name:
-                            user_pattern = f"\\({sender_name}@{group_id}\\)"
-                            if re.search(user_pattern, memory) or not "(" in memory:
-                                filtered_res.append(memory)
-                        else:
-                            filtered_res.append(memory)
-                
-                # 如果过滤后没有结果，则使用原始结果
-                if filtered_res:
-                    logger.info(f"时间相关查询过滤后的记忆数量: {len(filtered_res)}")
-                    return filtered_res
-                else:
-                    logger.info("时间相关查询没有找到包含时间戳的记忆，使用原始结果")
-                    # 如果是群聊中的特定用户，过滤结果只保留该用户的记忆
-                    if group_id and sender_name:
-                        user_filtered_res = []
-                        user_pattern = f"\\({sender_name}@{group_id}\\)"
-                        for memory in res:
-                            if re.search(user_pattern, memory) or not "(" in memory:
-                                user_filtered_res.append(memory)
-                        return user_filtered_res if user_filtered_res else res
-                    return res
-            else:
-                # 非时间相关查询，使用标准RAG检索
-                rag = get_rag()
-                logger.debug(f"rag文档总数：{len(rag.documents)}")
-                
-                # 如果是群聊中的特定用户，增强查询以包含用户信息
-                enhanced_query = content
-                if group_id and sender_name:
-                    enhanced_query = f"{content} {sender_name}@{group_id}"
-                    logger.info(f"群聊用户查询增强: '{enhanced_query}'")
-                
-                res = rag.query(enhanced_query, self.top_k, self.is_rerank)
-                
-                # 如果是群聊中的特定用户，过滤结果只保留该用户的记忆
-                if group_id and sender_name:
-                    user_filtered_res = []
-                    user_pattern = f"\\({sender_name}@{group_id}\\)"
-                    for memory in res:
-                        if re.search(user_pattern, memory) or not "(" in memory:
-                            user_filtered_res.append(memory)
-                    
-                    if user_filtered_res:
-                        logger.info(f"群聊用户 {sender_name} 的记忆过滤后数量: {len(user_filtered_res)}")
-                        return user_filtered_res
-                    else:
-                        logger.info(f"群聊用户 {sender_name} 没有特定记忆，使用通用结果")
-                        return res
-                return res
-        except Exception as e:
-            logger.error(f"获取RAG记忆失败: {str(e)}")
-            return []  # 返回空列表，不影响程序运行
-            
-    def _get_group_user_memory_dir(self, group_id: str, sender_name: str) -> str:
-        """获取群聊中特定用户的记忆目录路径"""
-        # 创建层级目录结构: data/memory/{bot_name}/groups/{group_id}/{sender_name}/
-        bot_memory_dir = os.path.join(self.memory_base_dir, self.bot_name)
-        groups_dir = os.path.join(bot_memory_dir, "groups")
-        group_dir = os.path.join(groups_dir, group_id)
-        user_memory_dir = os.path.join(group_dir, sender_name)
-
-        # 确保目录存在
-        try:
-            os.makedirs(groups_dir, exist_ok=True)
-            os.makedirs(group_dir, exist_ok=True)
-            os.makedirs(user_memory_dir, exist_ok=True)
-            logger.debug(f"确保群聊用户记忆目录存在: {user_memory_dir}")
-        except Exception as e:
-            logger.error(f"创建群聊用户记忆目录失败 {user_memory_dir}: {str(e)}")
-
-        return user_memory_dir
-        
-    def identify_group_user(self, group_id: str, message: str) -> Optional[str]:
-        """通过记忆识别群聊中的用户
-        
-        通过检索之前的记忆，尝试确定当前消息最可能来自哪个用户
-        
-        Args:
-            group_id: 群ID
-            message: 用户消息
-            
-        Returns:
-            识别出的用户名，如果无法识别则返回None
->>>>>>> f3268a55
         """
         添加长期记忆处理任务
         这个方法会启动一个线程，定期处理长期记忆
@@ -494,7 +239,6 @@
                 except Exception as e:
                     logger.error(f"处理长期记忆失败: {str(e)}")
 
-<<<<<<< HEAD
             import threading
             import time
             
@@ -510,94 +254,4 @@
             logger.info(f"已启动长期记忆处理线程,间隔时间:{save_interval}分钟")
             
         except Exception as e:
-            logger.error(f"启动长期记忆处理线程失败: {str(e)}")
-=======
-    def get_embedding_with_fallback(self, text, model=EMBEDDING_MODEL):
-        """获取嵌入向量，失败时快速跳过"""
-        try:
-            # 使用time模块进行超时控制
-            start_time = time.time()
-            timeout = 5  # 5秒超时
-            
-            # 创建OpenAI客户端
-            client = openai.OpenAI(
-                api_key=self.api_key,
-                base_url=self.base_url
-            )
-            
-            # 设置超时
-            response = client.embeddings.create(
-                input=text,
-                model=model,
-                timeout=timeout
-            )
-            
-            # 获取嵌入向量
-            embedding = response.data[0].embedding
-            return embedding
-        except Exception as e:
-            logger.error(f"获取嵌入向量失败: {str(e)}")
-            if model != EMBEDDING_FALLBACK_MODEL:
-                logger.info(f"尝试使用备用模型 {EMBEDDING_FALLBACK_MODEL}")
-                return self.get_embedding_with_fallback(text, EMBEDDING_FALLBACK_MODEL)
-            else:
-                # 如果备用模型也失败，返回空向量
-                logger.error("备用模型也失败，返回空向量")
-                return [0.0] * 1536  # 返回1536维的零向量
-
-    def get_recent_chat_time(self, user_id: str) -> Optional[datetime]:
-        """
-        获取与特定用户的最近聊天时间
-        
-        Args:
-            user_id: 用户ID
-            
-        Returns:
-            Optional[datetime]: 最近聊天的时间，如果没有聊天记录则返回None
-        """
-        try:
-            # 获取用户短期记忆文件路径
-            short_memory_path = os.path.join(self._get_user_memory_dir(user_id), "short_memory.json")
-            
-            # 检查文件是否存在
-            if not os.path.exists(short_memory_path):
-                logger.info(f"用户 {user_id} 没有短期记忆文件")
-                return None
-                
-            # 读取短期记忆文件
-            with open(short_memory_path, 'r', encoding='utf-8') as f:
-                memories = json.load(f)
-                
-            # 如果没有记忆，返回None
-            if not memories:
-                logger.info(f"用户 {user_id} 的短期记忆为空")
-                return None
-                
-            # 获取最近的记忆
-            latest_memory = memories[-1]
-            
-            # 提取时间戳
-            timestamp_str = latest_memory.get('timestamp')
-            if not timestamp_str:
-                logger.warning(f"用户 {user_id} 的最近记忆没有时间戳")
-                return None
-                
-            # 解析时间戳
-            try:
-                # 尝试解析ISO格式的时间戳
-                latest_time = datetime.fromisoformat(timestamp_str)
-            except ValueError:
-                try:
-                    # 尝试解析常规格式的时间戳
-                    latest_time = datetime.strptime(timestamp_str, "%Y-%m-%d %H:%M:%S")
-                except ValueError:
-                    logger.error(f"无法解析时间戳: {timestamp_str}")
-                    return None
-                    
-            logger.info(f"用户 {user_id} 的最近聊天时间: {latest_time}")
-            return latest_time
-            
-        except Exception as e:
-            logger.error(f"获取最近聊天时间失败: {str(e)}")
-            return None
->>>>>>> f3268a55
+            logger.error(f"启动长期记忆处理线程失败: {str(e)}")